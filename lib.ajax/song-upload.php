--- conflicted
+++ resolved
@@ -8,17 +8,8 @@
 use MusicProductionManager\Data\Entity\Song;
 use MusicProductionManager\File\FileMp3;
 use MusicProductionManager\File\FileUpload;
-
-
-<<<<<<< HEAD
-<<<<<<< Updated upstream
-=======
 use MusicProductionManager\Utility\Id3Tag;
 use MusicProductionManager\Utility\ImageUtil;
->>>>>>> Stashed changes
-=======
-use MusicProductionManager\Utility\Id3Tag;
->>>>>>> 5546f058
 use MusicProductionManager\Utility\SongFileUtil;
 use MusicProductionManager\Utility\UserUtil;
 
@@ -106,13 +97,7 @@
         $pdfPath = SongFileUtil::savePdfFile($id, $targetDir, file_get_contents($path));
         $song->setFilePathPdf($pdfPath);
         $song->setLastUploadTimePdf($now);
-<<<<<<< HEAD
-<<<<<<< Updated upstream
     }  
-=======
-=======
->>>>>>> 5546f058
-    } 
     else if(SongFileUtil::isImageFile($path))
     {
         // save image with original dimension
@@ -133,8 +118,7 @@
             $tagData->addAlbum($album);
             $tagData->addArtist($artist);
             $tagData->addComment('Comment');
-            
-<<<<<<< HEAD
+
             $picture = ImageUtil::imageToString(ImageUtil::cropImageCenter(ImageCreateFromJPEG($jpegPath), $cfg->getSongImage()->getWidth(), $cfg->getSongImage()->getHeight()));
             
             $tagData->addPicture($picture, "image/jpeg", $song->getTitle());
@@ -142,12 +126,6 @@
             SongFileUtil::addID3Tag($mp3Path, $tagData->getTags());
         }
     } 
->>>>>>> Stashed changes
-=======
-            SongFileUtil::addID3Tag($mp3Path, $tagData->getTags());
-        }
-    } 
->>>>>>> 5546f058
     
     $song->save();
     $song->select();
