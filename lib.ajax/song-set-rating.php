<?php

use MagicObject\Constants\PicoHttpStatus;
use MagicObject\Database\PicoDatabaseQueryBuilder;
use MagicObject\Exceptions\NoRecordFoundException;
use MusicProductionManager\Data\Entity\Song;
use MagicObject\Request\InputPost;
use MagicObject\Response\PicoResponse;
<<<<<<< HEAD
<<<<<<< Updated upstream
=======
use MusicProductionManager\Data\Entity\Rating;
use MusicProductionManager\Utility\SongUtil;
use MusicProductionManager\Utility\UserUtil;
>>>>>>> Stashed changes
=======
use MusicProductionManager\Utility\UserUtil;
>>>>>>> 5546f058

require_once dirname(__DIR__)."/inc/auth.php";

$inputPost = new InputPost();
$rating = $inputPost->getRating() * 1;

try
{
    $now = date('Y-m-d H:i:s');
    
    $song1 = new Song(null, $database);
    $song1->findOneBySongId($inputPost->getSongId());
    $song1->setRating($rating);
    $song1->update();
<<<<<<< HEAD
<<<<<<< Updated upstream
=======
    
    // save rating
    SongUtil::setRating($database, $song1->getSongId(), $currentLoggedInUser->getUserId(), $rating, $now);

    UserUtil::logUserActivity($database, $currentLoggedInUser->getUserId(), "Set rating song ".$song->getSongId(), $inputGet, $inputPost);
>>>>>>> Stashed changes
    
    $allRating = SongUtil::getRating($database, $song1->getSongId());
=======

    UserUtil::logUserActivity($database, $currentLoggedInUser->getUserId(), "Set rating song ".$song->getSongId(), $inputGet, $inputPost);
>>>>>>> 5546f058
    
    $response = new stdClass();
    $response->rating = $allRating;
    $response->song_id = $song1->getSongId();
    $restResponse = new PicoResponse();    
    $restResponse->sendResponseJSON($response, null, PicoHttpStatus::HTTP_OK);

}
catch(Exception $e)
{
    // do nothing
}<|MERGE_RESOLUTION|>--- conflicted
+++ resolved
@@ -6,16 +6,8 @@
 use MusicProductionManager\Data\Entity\Song;
 use MagicObject\Request\InputPost;
 use MagicObject\Response\PicoResponse;
-<<<<<<< HEAD
-<<<<<<< Updated upstream
-=======
-use MusicProductionManager\Data\Entity\Rating;
 use MusicProductionManager\Utility\SongUtil;
 use MusicProductionManager\Utility\UserUtil;
->>>>>>> Stashed changes
-=======
-use MusicProductionManager\Utility\UserUtil;
->>>>>>> 5546f058
 
 require_once dirname(__DIR__)."/inc/auth.php";
 
@@ -30,21 +22,14 @@
     $song1->findOneBySongId($inputPost->getSongId());
     $song1->setRating($rating);
     $song1->update();
-<<<<<<< HEAD
-<<<<<<< Updated upstream
-=======
-    
     // save rating
     SongUtil::setRating($database, $song1->getSongId(), $currentLoggedInUser->getUserId(), $rating, $now);
 
     UserUtil::logUserActivity($database, $currentLoggedInUser->getUserId(), "Set rating song ".$song->getSongId(), $inputGet, $inputPost);
->>>>>>> Stashed changes
     
     $allRating = SongUtil::getRating($database, $song1->getSongId());
-=======
 
     UserUtil::logUserActivity($database, $currentLoggedInUser->getUserId(), "Set rating song ".$song->getSongId(), $inputGet, $inputPost);
->>>>>>> 5546f058
     
     $response = new stdClass();
     $response->rating = $allRating;
