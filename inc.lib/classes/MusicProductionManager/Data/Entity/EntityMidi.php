<?php
namespace MusicProductionManager\Data\Entity;

use MagicObject\MagicObject;

/**
 * Midi
 * @Entity
 * @Table (name=midi)
 */
class EntityMidi extends MagicObject
{
    /**
     * Midi ID
     * 
     * @Label(content="Midi ID")
     * @var string
     * @Column(name=midi_id)
     * @Id
     * @NotNull
     */
    protected $midiId;

    /**
     * Random midi ID
     * 
     * @Label(content="Random midi ID")
     * @var string
     * @Column(name=random_midi_id)
     */
    protected $randomMidiId;

    /**
     * Title
     * 
     * @Label(content="Title")
     * @var string
     * @Column(name=title)
     */
    protected $title;

    /**
     * Album ID
     * 
     * @Label(content="Album ID")
     * @var string
     * @Column(name=album_id)
     */
    protected $albumId;

    /**
     * Album
     * 
     * @Label(content="Album")
     * @var Album
     * @JoinColumn (name=album_id)
     */
    protected $album;


    /**
     * Artist Vocal
     * 
     * @Label(content="Artist Vocal")
     * @var string
     * @Column(name=artist_vocalist)
     */
    protected $artistVocalist;


    /**
     * Artist Vocal
     * 
     * @Label(content="Artist Vocal")
     * @var Artist
     * @JoinColumn (name=artist_vocalist)
     */
    protected $vocalist;

    /**
     * Artist Composer
     * 
     * @Label(content="Artist Composer")
     * @var string
     * @Column(name=artist_composer)
     */
    protected $artistComposer;

    /**
     * Artist Composer
     * 
     * @Label(content="Artist Composer")
     * @var Artist
     * @JoinColumn (name=artist_composer)
     */
    protected $composer;

    /**
     * Artist Arranger
     * 
     * @Label(content="Artist Arranger")
     * @var string
     * @Column(name=artist_arranger)
     */
    protected $artistArranger;

    /**
     * Artist Arranger
     * 
     * @Label(content="Artist Arranger")
     * @var Artist
     * @JoinColumn (name=artist_arranger)
     */
    protected $arranger;

    /**
     * File path
     * 
     * @Label(content="File path")
     * @var string
     * @Column(name=file_path)
     */
    protected $filePath;

    /**
     * File base name
     * 
     * @Label(content="File base name")
     * @var string
     * @Column(name=file_name)
     */
    protected $fileName;

    /**
     * File type
     * 
     * @Label(content="File type")
     * @var string
     * @Column(name=file_type)
     */
    protected $fileType;

    /**
     * File extension
     * 
     * @Label(content="File extension")
     * @var string
     * @Column(name=file_extension)
     */
    protected $fileExtension;

    /**
     * File size
     * 
     * @Label(content="File size")
     * @var integer
     * @Column(name=file_size)
     */
    protected $fileSize;

    /**
     * File MD5
     * 
     * @Label(content="File MD5")
     * @var string
     * @Column(name=file_md5)
     */
    protected $fileMd5;

    /**
     * File upload time
     * 
     * @Label(content="File upload time")
     * @var string
     * @Column(name=file_upload_time)
     */
    protected $fileUploadTime;

    /**
     * File size
     * 
     * @Label(content="File size")
     * @var float
     * @Column(name=duration)
     */
    protected $duration;

    /**
     * Genre ID
     * 
     * @Label(content="Genre ID")
     * @var string
     * @Column(name=genre_id)
     */
    protected $genreId;

    /**
     * Genre
     * 
     * @Label(content="Genre")
     * @var Genre
     * @JoinColumn (name=genre_id)
     */
    protected $genre;

    /**
     * Lyric
     * 
     * @Label(content="Lyric")
     * @var string
     * @Column(name=lyric)
     */
    protected $lyric;

    /**
     * Comment
     * 
     * @Label(content="Comment")
     * @var string
     * @Column(name=comment)
     */
    protected $comment;

    /**
     * Rate
     * 
     * @Label(content="Rate")
     * @var float
     * @Column(name=rate)
     */
    protected $rate;

    /**
     * Time create
     * 
     * @Label(content="Time create")
     * @var string
     * @Column(name=time_create)
     */
    protected $timeCreate;

    /**
     * Time edit
     * 
     * @Label(content="Time edit")
     * @var string
     * @Column(name=time_edit)
     */
    protected $timeEdit;

    /**
     * IP create
     * 
     * @Label(content="IP create")
     * @var string
     * @Column(name=ip_create)
     */
    protected $ipCreate;

    /**
     * IP edit
     * 
     * @Label(content="IP edit")
     * @var string
     * @Column(name=ip_edit)
     */
    protected $ipEdit;

    /**
     * Admin create
     * 
     * @Label(content="Admin create")
     * @var string
     * @Column(name=admin_create)
     */
    protected $adminCreateId;

    /**
     * Admin create
     * 
     * @Label(content="Admin create")
     * @var User
     * @JoinColumn (name=admin_create)
     */
    protected $adminCreate;

    /**
     * Admin edit
     * 
     * @Label(content="Admin edit")
     * @var string
     * @Column(name=admin_edit)
     */
    protected $adminEditId;

    /**
     * Admin edit
     * 
     * @Label(content="Admin edit")
     * @var User
     * @JoinColumn (name=admin_edit)
     */
    protected $adminEdit;

    /**
     * Active
<<<<<<< HEAD
     * @Label(content="Active")
     * @var bool
=======
     * @var boolean
>>>>>>> 82884b2d
     * @Column(name=active)
     */
    protected $active;
}<|MERGE_RESOLUTION|>--- conflicted
+++ resolved
@@ -304,12 +304,7 @@
 
     /**
      * Active
-<<<<<<< HEAD
-     * @Label(content="Active")
-     * @var bool
-=======
      * @var boolean
->>>>>>> 82884b2d
      * @Column(name=active)
      */
     protected $active;
