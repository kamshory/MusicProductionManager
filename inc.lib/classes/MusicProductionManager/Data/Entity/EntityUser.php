--- conflicted
+++ resolved
@@ -45,12 +45,7 @@
 	 * Admin
 	 * 
 	 * @Column(name="admin", type="tinyint(1)", length=1, nullable=true)
-<<<<<<< HEAD
-	 * @Label(content="Admin")
-	 * @var bool
-=======
 	 * @var boolean
->>>>>>> 82884b2d
 	 */
 	protected $admin;
 
@@ -247,12 +242,7 @@
 	 * Blocked
 	 * 
 	 * @Column(name="blocked", type="tinyint(1)", length=1, nullable=true)
-<<<<<<< HEAD
-	 * @Label(content="Blocked")
-	 * @var bool
-=======
 	 * @var boolean
->>>>>>> 82884b2d
 	 */
 	protected $blocked;
 
@@ -261,12 +251,7 @@
 	 * 
 	 * @Column(name="active", type="tinyint(1)", length=1, default_value="1", nullable=true)
 	 * @DefaultColumn(value="1")
-<<<<<<< HEAD
-	 * @Label(content="Active")
-	 * @var bool
-=======
 	 * @var boolean
->>>>>>> 82884b2d
 	 */
 	protected $active;
 
