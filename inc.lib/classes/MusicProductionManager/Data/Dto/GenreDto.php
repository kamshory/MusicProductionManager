<?php

namespace MusicProductionManager\Data\Dto;

use MagicObject\SetterGetter;
use MusicProductionManager\Data\Entity\Genre;


/**
 * Genre DTO
 * @JSON (property-naming-strategy=SNAKE_CASE)
 */
class GenreDto extends SetterGetter
{
    /**
     * Genre ID
     * 
     * @Label(content="Genre ID")
     * @var string
     */
    protected $genreId;

    /**
     * Title
     * 
     * @Label(content="Title")
     * @var string
     */
    protected $name;

    /**
     * Sort order
     * 
     * @Label(content="Sort order")
     * @var integer
     * @Column(name=sort_order)
     */
    protected $sortOrder;

    /**
     * Default data
<<<<<<< HEAD
     * 
     * @Label(content="Default data")
     * @var bool
=======
     *
     * @var boolean
>>>>>>> 82884b2d
     * @Column(name=default_data)
     */
    protected $defaultData;

    /**
     * Admin
<<<<<<< HEAD
     * 
     * @Label(content="Admin")
     * @var bool
=======
     *
     * @var boolean
>>>>>>> 82884b2d
     */
    protected $admin;

    /**
     * Active
<<<<<<< HEAD
     * 
     * @Label(content="Active")
     * @var bool
=======
     *
     * @var boolean
>>>>>>> 82884b2d
     */
    protected $active;

    /**
     * Construct GenreDto from Genre and not copy other properties
     * 
     * @param Genre $input
     * @return self
     */
    public static function valueOf($input)
    {
        $output = new GenreDto();
        $output->setGenreId($input->getGenreId());
        $output->setName($input->getName());
        $output->setSortOrder($input->getSortOrder());
        $output->setDefaultData($input->getDefaultData());
        $output->setAdmin($input->getAdmin());
        $output->setActive($input->getActive());
        return $output;
    }
}<|MERGE_RESOLUTION|>--- conflicted
+++ resolved
@@ -39,41 +39,23 @@
 
     /**
      * Default data
-<<<<<<< HEAD
-     * 
-     * @Label(content="Default data")
-     * @var bool
-=======
      *
      * @var boolean
->>>>>>> 82884b2d
      * @Column(name=default_data)
      */
     protected $defaultData;
 
     /**
      * Admin
-<<<<<<< HEAD
-     * 
-     * @Label(content="Admin")
-     * @var bool
-=======
      *
      * @var boolean
->>>>>>> 82884b2d
      */
     protected $admin;
 
     /**
      * Active
-<<<<<<< HEAD
-     * 
-     * @Label(content="Active")
-     * @var bool
-=======
      *
      * @var boolean
->>>>>>> 82884b2d
      */
     protected $active;
 
