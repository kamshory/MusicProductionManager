--- conflicted
+++ resolved
@@ -46,14 +46,8 @@
 
     /**
      * Active
-<<<<<<< HEAD
-     * 
-     * @Label(content="Active")
-     * @var bool
-=======
      *
      * @var boolean
->>>>>>> 82884b2d
      */
     protected $active;
 
