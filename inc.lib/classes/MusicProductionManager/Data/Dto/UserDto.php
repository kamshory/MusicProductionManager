--- conflicted
+++ resolved
@@ -37,12 +37,7 @@
 	/**
 	 * Admin
 	 * 
-<<<<<<< HEAD
-	 * @Label(content="Admin")
-	 * @var bool
-=======
 	 * @var boolean
->>>>>>> 82884b2d
 	 */
 	protected $admin;
 
@@ -185,24 +180,14 @@
 	/**
 	 * Blocked
 	 * 
-<<<<<<< HEAD
-	 * @Label(content="Blocked")
-	 * @var bool
-=======
 	 * @var boolean
->>>>>>> 82884b2d
 	 */
 	protected $blocked;
 
 	/**
 	 * Active
 	 * 
-<<<<<<< HEAD
-	 * @Label(content="Active")
-	 * @var bool
-=======
 	 * @var boolean
->>>>>>> 82884b2d
 	 */
 	protected $active;
 
