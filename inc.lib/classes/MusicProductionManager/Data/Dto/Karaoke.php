--- conflicted
+++ resolved
@@ -246,12 +246,7 @@
 	/**
 	 * Subtitle Complete
 	 * 
-<<<<<<< HEAD
-	 * @Label(content="Subtitle Complete")
-	 * @var bool
-=======
 	 * @var boolean
->>>>>>> 82884b2d
 	 */
 	protected $subtitleComplete;
 
@@ -274,12 +269,7 @@
 	/**
 	 * Vocal
 	 * 
-<<<<<<< HEAD
-	 * @Label(content="Vocal")
-	 * @var bool
-=======
 	 * @var boolean
->>>>>>> 82884b2d
 	 */
 	protected $vocal;
 
@@ -374,12 +364,7 @@
 	/**
 	 * Active
 	 * 
-<<<<<<< HEAD
-	 * @Label(content="Active")
-	 * @var bool
-=======
 	 * @var boolean
->>>>>>> 82884b2d
 	 */
 	protected $active;
 
